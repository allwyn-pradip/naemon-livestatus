--- conflicted
+++ resolved
@@ -29,15 +29,11 @@
 
 #include "CustomVarsColumn.h"
 #include "Filter.h"
-<<<<<<< HEAD
-#include <unicode/regex.h>
-=======
 #ifdef HAVE_ICU
 #include <unicode/regex.h>
 #else
 #include <regex.h>
 #endif
->>>>>>> 7511ea6e
 
 class CustomVarsFilter : public Filter
 {
@@ -45,15 +41,11 @@
     int _opid;
     bool _negate;
     string _ref_text;
-<<<<<<< HEAD
-    RegexMatcher * _regex_matcher;
-=======
 #ifdef HAVE_ICU
     RegexMatcher * _regex_matcher;
 #else
     regex_t *_regex;
 #endif
->>>>>>> 7511ea6e
     // needed in case of COLTYPE_DICT
     string _ref_string;
     string _ref_varname;
