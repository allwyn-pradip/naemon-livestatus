--- conflicted
+++ resolved
@@ -35,11 +35,6 @@
     , _ref_string(value)
     , _opid(abs(opid))
     , _negate(opid < 0)
-<<<<<<< HEAD
-    , _regex_matcher(0)
-{
-    UErrorCode status = U_ZERO_ERROR;
-=======
 #ifdef HAVE_ICU
     , _regex_matcher(0)
 #else
@@ -49,17 +44,11 @@
 #ifdef HAVE_ICU
     UErrorCode status = U_ZERO_ERROR;
 #endif
->>>>>>> 7511ea6e
     if (_opid == OP_REGEX || _opid == OP_REGEX_ICASE) {
         if (strchr(value, '{') || strchr(value, '}')) {
             setError(RESPONSE_CODE_INVALID_HEADER, "disallowed regular expression '%s': must not contain { or }", value);
         }
         else {
-<<<<<<< HEAD
-            UnicodeString s = UnicodeString::fromUTF8(value);
-            _regex_matcher = new RegexMatcher(s, (_opid == OP_REGEX_ICASE ? UREGEX_CASE_INSENSITIVE : 0), status);
-            if (U_FAILURE(status)) {
-=======
 #ifdef HAVE_ICU
             UnicodeString s = UnicodeString::fromUTF8(value);
             _regex_matcher = new RegexMatcher(s, (_opid == OP_REGEX_ICASE ? UREGEX_CASE_INSENSITIVE : 0), status);
@@ -72,10 +61,9 @@
             _regex = new regex_t();
             if (0 != regcomp(_regex, value, REG_EXTENDED | REG_NOSUB | (_opid == OP_REGEX_ICASE ? REG_ICASE : 0)))
             {
->>>>>>> 7511ea6e
                 setError(RESPONSE_CODE_INVALID_HEADER, "invalid regular expression '%s'", value);
-                delete _regex_matcher;
-                _regex_matcher = 0;
+                delete _regex;
+                _regex = 0;
             }
 #endif
         }
@@ -84,10 +72,6 @@
 
 StringColumnFilter::~StringColumnFilter()
 {
-<<<<<<< HEAD
-    if (_regex_matcher) {
-        delete _regex_matcher;
-=======
 #ifdef HAVE_ICU
     if (_regex_matcher) {
         delete _regex_matcher;
@@ -96,7 +80,6 @@
     if (_regex) {
         regfree(_regex);
         delete _regex;
->>>>>>> 7511ea6e
     }
 #endif
 }
@@ -113,10 +96,7 @@
             pass = !strcasecmp(_ref_string.c_str(), act_string); break;
         case OP_REGEX:
         case OP_REGEX_ICASE:
-<<<<<<< HEAD
-=======
 #ifdef HAVE_ICU
->>>>>>> 7511ea6e
             if ( _regex_matcher != 0 ) {
                 UnicodeString s = UnicodeString::fromUTF8(act_string);
                 _regex_matcher->reset(s);
@@ -125,12 +105,9 @@
             else {
                 pass = false;
             }
-<<<<<<< HEAD
-=======
 #else
             pass = _regex != 0 && 0 == regexec(_regex, act_string, 0, 0, 0);
 #endif
->>>>>>> 7511ea6e
             break;
         case OP_GREATER:
             pass = 0 > strcmp(_ref_string.c_str(), act_string); break;
