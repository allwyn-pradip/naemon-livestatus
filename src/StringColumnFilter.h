// +------------------------------------------------------------------+
// |             ____ _               _        __  __ _  __           |
// |            / ___| |__   ___  ___| | __   |  \/  | |/ /           |
// |           | |   | '_ \ / _ \/ __| |/ /   | |\/| | ' /            |
// |           | |___| | | |  __/ (__|   <    | |  | | . \            |
// |            \____|_| |_|\___|\___|_|\_\___|_|  |_|_|\_\           |
// |                                                                  |
// | Copyright Mathias Kettner 2012             mk@mathias-kettner.de |
// +------------------------------------------------------------------+
//
// This file is part of Check_MK.
// The official homepage is at http://mathias-kettner.de/check_mk.
//
// check_mk is free software;  you can redistribute it and/or modify it
// under the  terms of the  GNU General Public License  as published by
// the Free Software Foundation in version 2.  check_mk is  distributed
// in the hope that it will be useful, but WITHOUT ANY WARRANTY;  with-
// out even the implied warranty of  MERCHANTABILITY  or  FITNESS FOR A
// PARTICULAR PURPOSE. See the  GNU General Public License for more de-
// ails.  You should have  received  a copy of the  GNU  General Public
// License along with GNU Make; see the file  COPYING.  If  not,  write
// to the Free Software Foundation, Inc., 51 Franklin St,  Fifth Floor,
// Boston, MA 02110-1301 USA.

#ifndef StringColumnFilter_h
#define StringColumnFilter_h

#include "config.h"

#include <sys/types.h>
<<<<<<< HEAD
#include <unicode/regex.h>
=======
#ifdef HAVE_ICU
#include <unicode/regex.h>
#else
#include <regex.h>
#endif
>>>>>>> 7511ea6e
#include <string>

using namespace std;

#include "Filter.h"
class StringColumn;

class StringColumnFilter : public Filter
{
    StringColumn *_column;
    string _ref_string;
    int _opid;
    bool _negate;
<<<<<<< HEAD
    RegexMatcher *_regex_matcher;
=======
#ifdef HAVE_ICU
    RegexMatcher *_regex_matcher;
#else
    regex_t *_regex;
#endif
>>>>>>> 7511ea6e

public:
    StringColumnFilter(StringColumn *_column, int opid, char *value);
    ~StringColumnFilter();
    bool accepts(void *data);
    void *indexFilter(const char *column);
};


#endif // StringColumnFilter_h
<|MERGE_RESOLUTION|>--- conflicted
+++ resolved
@@ -28,15 +28,11 @@
 #include "config.h"
 
 #include <sys/types.h>
-<<<<<<< HEAD
-#include <unicode/regex.h>
-=======
 #ifdef HAVE_ICU
 #include <unicode/regex.h>
 #else
 #include <regex.h>
 #endif
->>>>>>> 7511ea6e
 #include <string>
 
 using namespace std;
@@ -50,15 +46,11 @@
     string _ref_string;
     int _opid;
     bool _negate;
-<<<<<<< HEAD
-    RegexMatcher *_regex_matcher;
-=======
 #ifdef HAVE_ICU
     RegexMatcher *_regex_matcher;
 #else
     regex_t *_regex;
 #endif
->>>>>>> 7511ea6e
 
 public:
     StringColumnFilter(StringColumn *_column, int opid, char *value);
